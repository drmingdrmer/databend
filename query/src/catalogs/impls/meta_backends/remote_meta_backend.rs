--- conflicted
+++ resolved
@@ -61,8 +61,6 @@
             store_api_provider: apis_provider,
         }
     }
-<<<<<<< HEAD
-=======
 
     fn to_table_info(&self, db_name: &str, t_name: &str, tbl: &CatalogTable) -> Result<TableInfo> {
         let schema_bin = &tbl.schema;
@@ -83,7 +81,6 @@
         };
         Ok(info)
     }
->>>>>>> 3480c446
 }
 
 impl MetaBackend for RemoteMeteStoreClient {
