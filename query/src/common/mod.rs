// Copyright 2021 Datafuse Labs.
//
// Licensed under the Apache License, Version 2.0 (the "License");
// you may not use this file except in compliance with the License.
// You may obtain a copy of the License at
//
//     http://www.apache.org/licenses/LICENSE-2.0
//
// Unless required by applicable law or agreed to in writing, software
// distributed under the License is distributed on an "AS IS" BASIS,
// WITHOUT WARRANTIES OR CONDITIONS OF ANY KIND, either express or implied.
// See the License for the specific language governing permissions and
// limitations under the License.

pub mod context_function;
mod evaluator;
mod expression_evaluator;
<<<<<<< HEAD
mod meta;
=======
mod hashtable;
>>>>>>> 9a4c3eb2
pub mod service;

pub use evaluator::*;
pub use expression_evaluator::ExpressionEvaluator;
<<<<<<< HEAD
pub use meta::MetaStore;
pub use meta::MetaStoreProvider;
=======
pub use hashtable::*;
>>>>>>> 9a4c3eb2
<|MERGE_RESOLUTION|>--- conflicted
+++ resolved
@@ -15,18 +15,7 @@
 pub mod context_function;
 mod evaluator;
 mod expression_evaluator;
-<<<<<<< HEAD
-mod meta;
-=======
-mod hashtable;
->>>>>>> 9a4c3eb2
 pub mod service;
 
 pub use evaluator::*;
-pub use expression_evaluator::ExpressionEvaluator;
-<<<<<<< HEAD
-pub use meta::MetaStore;
-pub use meta::MetaStoreProvider;
-=======
-pub use hashtable::*;
->>>>>>> 9a4c3eb2
+pub use expression_evaluator::ExpressionEvaluator;