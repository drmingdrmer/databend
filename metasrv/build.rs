--- conflicted
+++ resolved
@@ -25,12 +25,9 @@
     let manifest_dir =
         env::var("CARGO_MANIFEST_DIR").expect("CARGO_MANIFEST_DIR env variable unset");
 
-<<<<<<< HEAD
-=======
     // Changing OUT_DIR fails docker build because src/proto is read-only.
     // env::set_var("OUT_DIR", "src/proto");
 
->>>>>>> b78daa23
     let proto_dir = Path::new(&manifest_dir).join("proto");
     let protos = [&Path::new(&proto_dir).join(Path::new("meta.proto"))];
 
