--- conflicted
+++ resolved
@@ -137,21 +137,13 @@
         partitions_total: usize,
     ) -> Result<(PartStatistics, Partitions)> {
         let arrow_schema = schema.to_arrow();
-<<<<<<< HEAD
-        let column_leaves =
-            ColumnLeaves::new_from_schema(&arrow_schema, Some(schema.column_id_map()));
+        let column_nodes =
+            ColumnNodes::new_from_schema(&arrow_schema, Some(schema.column_id_map()));
 
         let partitions_scanned = block_metas.len();
 
         let (mut statistics, parts) =
-            Self::to_partitions(Some(&schema), &block_metas, &column_leaves, push_downs);
-=======
-        let column_nodes = ColumnNodes::new_from_schema(&arrow_schema);
-
-        let partitions_scanned = block_metas.len();
-
-        let (mut statistics, parts) = Self::to_partitions(&block_metas, &column_nodes, push_downs);
->>>>>>> 7899f0bb
+            Self::to_partitions(Some(&schema), &block_metas, &column_nodes, push_downs);
 
         // Update planner statistics.
         statistics.partitions_total = partitions_total;
