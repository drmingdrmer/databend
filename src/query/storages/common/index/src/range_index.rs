--- conflicted
+++ resolved
@@ -61,24 +61,11 @@
             })
             .unwrap();
 
-<<<<<<< HEAD
         let (leaf_column_ids, leaf_fields) = schema.leaf_fields();
         let mut column_ids: HashMap<String, u32> = HashMap::new();
         for (leaf_index, field) in leaf_fields.iter().enumerate() {
             column_ids.insert(field.name().clone(), leaf_column_ids[leaf_index]);
         }
-=======
-        let (new_expr, _) = ConstantFolder::fold(&conjunction, func_ctx, &BUILTIN_FUNCTIONS);
-
-        let leaf_fields = schema.leaf_fields();
-        let column_ids = leaf_fields.iter().fold(
-            HashMap::with_capacity(leaf_fields.len()),
-            |mut acc, field| {
-                acc.insert(field.name().clone(), field.column_id());
-                acc
-            },
-        );
->>>>>>> 334e69a2
 
         Ok(Self {
             expr: conjunction,
