// Copyright 2021 Datafuse Labs.
//
// Licensed under the Apache License, Version 2.0 (the "License");
// you may not use this file except in compliance with the License.
// You may obtain a copy of the License at
//
//     http://www.apache.org/licenses/LICENSE-2.0
//
// Unless required by applicable law or agreed to in writing, software
// distributed under the License is distributed on an "AS IS" BASIS,
// WITHOUT WARRANTIES OR CONDITIONS OF ANY KIND, either express or implied.
// See the License for the specific language governing permissions and
// limitations under the License.

use crate::Incompatible;

/// Describes metadata changes.
///
/// This is a list of every `VER` and the corresponding change it introduces.
///
/// ## For developers
///
/// Every time fields are added/removed into/from data types in this crate:
/// - Add a new line to this list to describe what changed.
/// - Add a test case to ensure protobuf message serialized by this this version can be loaded,
///   similar to: test_user_stage_fs_v6() in tests/it/user_stage.rs;
///
/// `VER` is the current metadata version and is automatically set to the last version.
/// `MIN_READER_VER` is the oldest compatible version.
const META_CHANGE_LOG: &[(u64, &str)] = &[
    //
    (1, "----------: Initial"),
    (2, "2022-07-13: Add: share.proto"),
    (3, "2022-07-29: Add: user.proto/UserOption::default_role"),
    (4, "2022-08-22: Add: config.proto/GcsStorageConfig"),
    (
        5,
        "2022-08-25: Add: ShareMeta::share_from_db_ids; DatabaseMeta::from_share",
    ),
    (6, "2022-09-08: Add: users.proto/CopyOptions::purge"),
    (
        7,
        "2022-09-09: Add: table.proto/{TableCopiedFileInfo,TableCopiedFileLock} type",
    ),
    (8, "2022-09-16: Add: users.proto/StageFile::entity_tag"),
    (
        9,
        "2022-09-20: Add: config.proto/S3StorageConfig::security_token",
    ),
    (10, "2022-09-23: Add: table.proto/TableMeta::catalog"),
    (
        11,
        "2022-09-29: Add: users.proto/CopyOptions::single and CopyOptions::max_file_size",
    ),
    (12, "2022-09-29: Add: table.proto/TableMeta::storage_params"),
    (
        13,
        "2022-10-09: Add: config.proto/OssStorageConfig and user.proto/StageStorage::oss",
    ),
    (
        14,
        "2022-10-11: Add: role_arn and external_id in config.proto/OssStorageConfig, Remove role_arn and oidc_token from config.proto/OssStorageConfig",
    ),
    (15, "2022-10-12: Remove: precision in TimestampType"),
    (16, "2022-09-29: Add: CopyOptions::split_size"),
    (17, "2022-10-28: Add: StageType::LegacyInternal"),
    (18, "2022-10-28: Add: FILEFormatOptions::escape"),
    (19, "2022-10-31: Add: StageType::UserStage"),
    (
        20,
        "2022-11-02: Add: users.proto/FileFormatOptions::row_tag",
    ),
    (
        21,
        "2022-11-24: Add: users.proto/FileFormatOptions::nan_display",
    ),
    (22, "2022-12-13: Add: users.proto/FileFormatOptions::quote"),
    (23, "2022-12-28: Add: table.proto/TableMeta::part_prefix"),
    (
        24,
        "2023-01-07: Add: new-schema pb::DataType to/from TableDataType",
    ),
    (25, "2023-01-05: Add: user.proto/OnErrorMode::AbortNum"),
    (
        26,
        "2023-01-16: Add: metadata.proto/DataSchema::next_column_id",
    ),
    (27, "2023-02-10: Add: metadata.proto/DataType Decimal types"),
    (28, "2023-02-13: Add: user.proto/UserDefinedFileFormat"),
    (
        29,
<<<<<<< HEAD
        "2023-02-21: Add: config.proto/WebhdfsStorageConfig; Modify: user.proto/UserStageInfo::StageStorage",
=======
        "2023-02-23: Add: metadata.proto/DataType EmptyMap types",
>>>>>>> 28b033e3
    ),
    // Dear developer:
    //      If you're gonna add a new metadata version, you'll have to add a test for it.
    //      You could just copy an existing test file(e.g., `../tests/it/v024_table_meta.rs`)
    //      and replace two of the variable `bytes` and `want`.
];

/// Attribute of both a reader and a message:
/// The version to write into a message and it is also the version of the message reader.
pub const VER: u64 = META_CHANGE_LOG.last().unwrap().0;

/// Attribute of a message:
/// The minimal reader version that can read message of version `VER`, i.e. `message.ver=VER`.
///
/// This is written to every message that needs to be serialized independently.
pub const MIN_READER_VER: u64 = 24;

/// Attribute of a reader:
/// The minimal message version(`message.ver`) that a reader can read.
pub const MIN_MSG_VER: u64 = 1;

pub fn reader_check_msg(msg_ver: u64, msg_min_reader_ver: u64) -> Result<(), Incompatible> {
    // The reader version must be big enough
    if VER < msg_min_reader_ver {
        return Err(Incompatible {
            reason: format!(
                "executable ver={} is smaller than the min reader version({}) that can read this message",
                VER, msg_min_reader_ver
            ),
        });
    }

    // The message version must be big enough
    if msg_ver < MIN_MSG_VER {
        return Err(Incompatible {
            reason: format!(
                "message ver={} is smaller than executable MIN_MSG_VER({}) that this program can read",
                msg_ver, MIN_MSG_VER
            ),
        });
    }
    Ok(())
}

pub fn missing(reason: impl ToString) -> impl FnOnce() -> Incompatible {
    let s = reason.to_string();
    move || Incompatible { reason: s }
}<|MERGE_RESOLUTION|>--- conflicted
+++ resolved
@@ -89,11 +89,11 @@
     (28, "2023-02-13: Add: user.proto/UserDefinedFileFormat"),
     (
         29,
-<<<<<<< HEAD
+        "2023-02-23: Add: metadata.proto/DataType EmptyMap types",
+    ),
+    (
+        30,
         "2023-02-21: Add: config.proto/WebhdfsStorageConfig; Modify: user.proto/UserStageInfo::StageStorage",
-=======
-        "2023-02-23: Add: metadata.proto/DataType EmptyMap types",
->>>>>>> 28b033e3
     ),
     // Dear developer:
     //      If you're gonna add a new metadata version, you'll have to add a test for it.
