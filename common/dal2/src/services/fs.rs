// Copyright 2021 Datafuse Labs.
//
// Licensed under the Apache License, Version 2.0 (the "License");
// you may not use this file except in compliance with the License.
// You may obtain a copy of the License at
//
//     http://www.apache.org/licenses/LICENSE-2.0
//
// Unless required by applicable law or agreed to in writing, software
// distributed under the License is distributed on an "AS IS" BASIS,
// WITHOUT WARRANTIES OR CONDITIONS OF ANY KIND, either express or implied.
// See the License for the specific language governing permissions and
// limitations under the License.

use std::io::SeekFrom;
use std::path::Path;
use std::path::PathBuf;
use std::sync::Arc;

use async_compat::CompatExt;
use async_trait::async_trait;
use tokio::fs;
use tokio::io;
use tokio::io::AsyncReadExt;
use tokio::io::AsyncSeekExt;

use crate::error::Error;
use crate::error::Result;
use crate::ops::Object;
use crate::ops::OpDelete;
use crate::ops::OpRead;
use crate::ops::OpStat;
use crate::ops::OpWrite;
use crate::Accessor;
use crate::Reader;

#[derive(Default)]
pub struct Builder {
    root: Option<String>,
}

impl Builder {
    pub fn root(&mut self, root: &str) -> &mut Self {
        self.root = Some(root.to_string());

        self
    }

    pub fn finish(&mut self) -> Arc<dyn Accessor> {
        Arc::new(Backend {
            // Make `/` as the default of root.
            root: self.root.clone().unwrap_or_else(|| "/".to_string()),
        })
    }
}

pub struct Backend {
    root: String,
}

impl Backend {
    pub fn build() -> Builder {
        Builder::default()
    }
}

#[async_trait]
<<<<<<< HEAD
impl<S: Send + Sync> Read<S> for Backend {
    async fn read(&self, args: &ReadBuilder<S>) -> Result<Reader> {
=======
impl Accessor for Backend {
    async fn read(&self, args: &OpRead) -> Result<Reader> {
>>>>>>> 2045afa3
        let path = PathBuf::from(&self.root).join(&args.path);

        let mut f = fs::OpenOptions::new()
            .read(true)
            .open(&path)
            .await
            .map_err(|e| parse_io_error(&e, &path))?;

        if let Some(offset) = args.offset {
            f.seek(SeekFrom::Start(offset))
                .await
                .map_err(|e| parse_io_error(&e, &path))?;
        };

        let f: Reader = match args.size {
            Some(size) => Box::new(f.take(size).compat()),
            None => Box::new(f.compat()),
        };

        Ok(f)
    }

<<<<<<< HEAD
#[async_trait]
impl<S: Send + Sync> Write<S> for Backend {
    async fn write(&self, mut r: Reader, args: &WriteBuilder<S>) -> Result<usize> {
=======
    async fn write(&self, mut r: Reader, args: &OpWrite) -> Result<usize> {
>>>>>>> 2045afa3
        let path = PathBuf::from(&self.root).join(&args.path);

        let mut f = fs::OpenOptions::new()
            .create(true)
            .write(true)
            .open(&path)
            .await
            .map_err(|e| parse_io_error(&e, &path))?;

        // TODO: we should respect the input size.
        let s = io::copy(&mut r.compat_mut(), &mut f)
            .await
            .map_err(|e| parse_io_error(&e, &path))?;

        Ok(s as usize)
    }

    async fn stat(&self, args: &OpStat) -> Result<Object> {
        let path = PathBuf::from(&self.root).join(&args.path);

        let meta = fs::metadata(&path)
            .await
            .map_err(|e| parse_io_error(&e, &path))?;
        let o = Object {
            path: path.to_string_lossy().into_owned(),
            size: meta.len(),
        };

        Ok(o)
    }

    async fn delete(&self, args: &OpDelete) -> Result<()> {
        let path = PathBuf::from(&self.root).join(&args.path);

        // PathBuf.is_dir() is not free, call metadata directly instead.
        let meta = fs::metadata(&path).await;

        if let Err(err) = &meta {
            if err.kind() == std::io::ErrorKind::NotFound {
                return Ok(());
            }
        }

        // Safety: Err branch has been checked, it's OK to unwrap.
        let meta = meta.ok().unwrap();

        let f = if meta.is_dir() {
            fs::remove_dir(&path).await
        } else {
            fs::remove_file(&path).await
        };

        f.map_err(|e| parse_io_error(&e, &path))
    }
}

/// Parse all path related errors.
///
/// ## Notes
///
/// Skip utf-8 check to allow invalid path input.
fn parse_io_error(err: &std::io::Error, path: &Path) -> Error {
    use std::io::ErrorKind;

    match err.kind() {
        ErrorKind::NotFound => Error::ObjectNotExist(path.to_string_lossy().into_owned()),
        ErrorKind::PermissionDenied => Error::PermissionDenied(path.to_string_lossy().into_owned()),
        _ => Error::Unexpected(err.to_string()),
    }
}<|MERGE_RESOLUTION|>--- conflicted
+++ resolved
@@ -65,13 +65,8 @@
 }
 
 #[async_trait]
-<<<<<<< HEAD
-impl<S: Send + Sync> Read<S> for Backend {
-    async fn read(&self, args: &ReadBuilder<S>) -> Result<Reader> {
-=======
 impl Accessor for Backend {
     async fn read(&self, args: &OpRead) -> Result<Reader> {
->>>>>>> 2045afa3
         let path = PathBuf::from(&self.root).join(&args.path);
 
         let mut f = fs::OpenOptions::new()
@@ -94,13 +89,7 @@
         Ok(f)
     }
 
-<<<<<<< HEAD
-#[async_trait]
-impl<S: Send + Sync> Write<S> for Backend {
-    async fn write(&self, mut r: Reader, args: &WriteBuilder<S>) -> Result<usize> {
-=======
     async fn write(&self, mut r: Reader, args: &OpWrite) -> Result<usize> {
->>>>>>> 2045afa3
         let path = PathBuf::from(&self.root).join(&args.path);
 
         let mut f = fs::OpenOptions::new()
